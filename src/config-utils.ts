import * as core from '@actions/core';
import * as fs from 'fs';
import * as yaml from 'js-yaml';
import * as path from 'path';

import * as api from './api-client';
import { CodeQL, ResolveQueriesOutput } from './codeql';
import * as externalQueries from "./external-queries";
import { Language, parseLanguage } from "./languages";
import * as util from './util';

// Property names from the user-supplied config file.
const NAME_PROPERTY = 'name';
const DISABLE_DEFAULT_QUERIES_PROPERTY = 'disable-default-queries';
const QUERIES_PROPERTY = 'queries';
const QUERIES_USES_PROPERTY = 'uses';
const PATHS_IGNORE_PROPERTY = 'paths-ignore';
const PATHS_PROPERTY = 'paths';

/**
 * Format of the config file supplied by the user.
 */
export interface UserConfig {
  name?: string;
  'disable-default-queries'?: boolean;
  queries?: {
    name?: string;
    uses: string;
  }[];
  'paths-ignore'?: string[];
  paths?: string[];
}

/**
 * Format of the parsed config file.
 */
export interface Config {
  /**
   * Set of languages to run analysis for.
   */
  languages: Language[];
  /**
   * Map from language to query files.
   * Will only contain .ql files and not other kinds of files,
   * and all file paths will be absolute.
   */
  queries: { [language: string]: string[] };
  /**
   * List of paths to ignore from analysis.
   */
  pathsIgnore: string[];
  /**
   * List of paths to include in analysis.
   */
  paths: string[];
  /**
   * A unaltered copy of the original user input.
   * Mainly intended to be used for status reporting.
   * If any field is useful for the actual processing
   * of the action then consider pulling it out to a
   * top-level field above.
   */
  originalUserInput: UserConfig;
  /**
   * Directory to use for temporary files that should be
   * deleted at the end of the job.
   */
  tempDir: string;
  /**
   * Directory to use for the tool cache.
   * This may be persisted between jobs but this is not guaranteed.
   */
  toolCacheDir: string;
  /**
   * Path of the CodeQL executable.
   */
  codeQLCmd: string;
}

/**
 * A list of queries from https://github.com/github/codeql that
 * we don't want to run. Disabling them here is a quicker alternative to
 * disabling them in the code scanning query suites. Queries should also
 * be disabled in the suites, and removed from this list here once the
 * bundle is updated to make those suite changes live.
 *
 * Format is a map from language to an array of path suffixes of .ql files.
 */
const DISABLED_BUILTIN_QUERIES: {[language: string]: string[]} = {
  'csharp': [
    'ql/src/Security Features/CWE-937/VulnerablePackage.ql',
    'ql/src/Security Features/CWE-451/MissingXFrameOptions.ql',
  ]
};

function queryIsDisabled(language, query): boolean {
  return (DISABLED_BUILTIN_QUERIES[language] || [])
    .some(disabledQuery => query.endsWith(disabledQuery));
}

/**
 * Asserts that the noDeclaredLanguage and multipleDeclaredLanguages fields are
 * both empty and errors if they are not.
 */
function validateQueries(resolvedQueries: ResolveQueriesOutput) {
  const noDeclaredLanguage = resolvedQueries.noDeclaredLanguage;
  const noDeclaredLanguageQueries = Object.keys(noDeclaredLanguage);
  if (noDeclaredLanguageQueries.length !== 0) {
    throw new Error('The following queries do not declare a language. ' +
      'Their qlpack.yml files are either missing or is invalid.\n' +
      noDeclaredLanguageQueries.join('\n'));
  }

  const multipleDeclaredLanguages = resolvedQueries.multipleDeclaredLanguages;
  const multipleDeclaredLanguagesQueries = Object.keys(multipleDeclaredLanguages);
  if (multipleDeclaredLanguagesQueries.length !== 0) {
    throw new Error('The following queries declare multiple languages. ' +
      'Their qlpack.yml files are either missing or is invalid.\n' +
      multipleDeclaredLanguagesQueries.join('\n'));
  }
}

/**
 * Run 'codeql resolve queries' and add the results to resultMap
 */
async function runResolveQueries(
  codeQL: CodeQL,
  resultMap: { [language: string]: string[] },
  toResolve: string[],
  extraSearchPath: string | undefined,
  errorOnInvalidQueries: boolean) {

  const resolvedQueries = await codeQL.resolveQueries(toResolve, extraSearchPath);

  for (const [language, queries] of Object.entries(resolvedQueries.byLanguage)) {
    if (resultMap[language] === undefined) {
      resultMap[language] = [];
    }
    resultMap[language].push(...Object.keys(queries).filter(q => !queryIsDisabled(language, q)));
  }

  if (errorOnInvalidQueries) {
    validateQueries(resolvedQueries);
  }
}

/**
 * Get the set of queries included by default.
 */
async function addDefaultQueries(codeQL: CodeQL, languages: string[], resultMap: { [language: string]: string[] }) {
  const suites = languages.map(l => l + '-code-scanning.qls');
  await runResolveQueries(codeQL, resultMap, suites, undefined, false);
}

// The set of acceptable values for built-in suites from the codeql bundle
const builtinSuites = ['security-extended', 'security-and-quality'] as const;

/**
 * Determine the set of queries associated with suiteName's suites and add them to resultMap.
 * Throws an error if suiteName is not a valid builtin suite.
 */
async function addBuiltinSuiteQueries(
  languages: string[],
  codeQL: CodeQL,
  resultMap: { [language: string]: string[] },
  suiteName: string,
  configFile?: string) {

  const suite = builtinSuites.find((suite) => suite === suiteName);
  if (!suite) {
    throw new Error(getQueryUsesInvalid(configFile, suiteName));
  }

  const suites = languages.map(l => l + '-' + suiteName + '.qls');
  await runResolveQueries(codeQL, resultMap, suites, undefined, false);
}

/**
 * Retrieve the set of queries at localQueryPath and add them to resultMap.
 */
async function addLocalQueries(
<<<<<<< HEAD
=======
  configFile: string,
  codeQL: CodeQL,
>>>>>>> bd54c20d
  resultMap: { [language: string]: string[] },
  localQueryPath: string,
  configFile?: string) {

  // Resolve the local path against the workspace so that when this is
  // passed to codeql it resolves to exactly the path we expect it to resolve to.
  const workspacePath = fs.realpathSync(util.getRequiredEnvParam('GITHUB_WORKSPACE'));
  let absoluteQueryPath = path.join(workspacePath, localQueryPath);

  // Check the file exists
  if (!fs.existsSync(absoluteQueryPath)) {
    throw new Error(getLocalPathDoesNotExist(configFile, localQueryPath));
  }

  // Call this after checking file exists, because it'll fail if file doesn't exist
  absoluteQueryPath = fs.realpathSync(absoluteQueryPath);

  // Check the local path doesn't jump outside the repo using '..' or symlinks
  if (!(absoluteQueryPath + path.sep).startsWith(workspacePath + path.sep)) {
    throw new Error(getLocalPathOutsideOfRepository(configFile, localQueryPath));
  }

  // Get the root of the current repo to use when resolving query dependencies
  const rootOfRepo = util.getRequiredEnvParam('GITHUB_WORKSPACE');

  await runResolveQueries(codeQL, resultMap, [absoluteQueryPath], rootOfRepo, true);
}

/**
 * Retrieve the set of queries at the referenced remote repo and add them to resultMap.
 */
<<<<<<< HEAD
async function addRemoteQueries(resultMap: { [language: string]: string[] }, queryUses: string, configFile?: string) {
=======
async function addRemoteQueries(
  configFile: string,
  codeQL: CodeQL,
  resultMap: { [language: string]: string[] },
  queryUses: string,
  tempDir: string) {

>>>>>>> bd54c20d
  let tok = queryUses.split('@');
  if (tok.length !== 2) {
    throw new Error(getQueryUsesInvalid(configFile, queryUses));
  }

  const ref = tok[1];

  tok = tok[0].split('/');
  // The first token is the owner
  // The second token is the repo
  // The rest is a path, if there is more than one token combine them to form the full path
  if (tok.length < 2) {
    throw new Error(getQueryUsesInvalid(configFile, queryUses));
  }
  // Check none of the parts of the repository name are empty
  if (tok[0].trim() === '' || tok[1].trim() === '') {
    throw new Error(getQueryUsesInvalid(configFile, queryUses));
  }
  const nwo = tok[0] + '/' + tok[1];

  // Checkout the external repository
  const rootOfRepo = await externalQueries.checkoutExternalRepository(nwo, ref, tempDir);

  const queryPath = tok.length > 2
    ? path.join(rootOfRepo, tok.slice(2).join('/'))
    : rootOfRepo;

  await runResolveQueries(codeQL, resultMap, [queryPath], rootOfRepo, true);
}

/**
 * Parse a query 'uses' field to a discrete set of query files and update resultMap.
 *
 * The logic for parsing the string is based on what actions does for
 * parsing the 'uses' actions in the workflow file. So it can handle
 * local paths starting with './', or references to remote repos, or
 * a finite set of hardcoded terms for builtin suites.
 */
async function parseQueryUses(
  languages: string[],
  codeQL: CodeQL,
  resultMap: { [language: string]: string[] },
  queryUses: string,
<<<<<<< HEAD
  configFile?: string) {
=======
  tempDir: string) {
>>>>>>> bd54c20d

  queryUses = queryUses.trim();
  if (queryUses === "") {
    throw new Error(getQueryUsesInvalid(configFile));
  }

  // Check for the local path case before we start trying to parse the repository name
  if (queryUses.startsWith("./")) {
<<<<<<< HEAD
    await addLocalQueries(resultMap, queryUses.slice(2), configFile);
=======
    await addLocalQueries(configFile, codeQL, resultMap, queryUses.slice(2));
>>>>>>> bd54c20d
    return;
  }

  // Check for one of the builtin suites
  if (queryUses.indexOf('/') === -1 && queryUses.indexOf('@') === -1) {
<<<<<<< HEAD
    await addBuiltinSuiteQueries(languages, resultMap, queryUses, configFile);
=======
    await addBuiltinSuiteQueries(configFile, languages, codeQL, resultMap, queryUses);
>>>>>>> bd54c20d
    return;
  }

  // Otherwise, must be a reference to another repo
<<<<<<< HEAD
  await addRemoteQueries(resultMap, queryUses, configFile);
=======
  await addRemoteQueries(configFile, codeQL, resultMap, queryUses, tempDir);
>>>>>>> bd54c20d
}

// Regex validating stars in paths or paths-ignore entries.
// The intention is to only allow ** to appear when immediately
// preceded and followed by a slash.
const pathStarsRegex = /.*(?:\*\*[^/].*|\*\*$|[^/]\*\*.*)/;

// Characters that are supported by filters in workflows, but not by us.
// See https://docs.github.com/en/actions/reference/workflow-syntax-for-github-actions#filter-pattern-cheat-sheet
const filterPatternCharactersRegex = /.*[\?\+\[\]!].*/;

// Checks that a paths of paths-ignore entry is valid, possibly modifying it
// to make it valid, or if not possible then throws an error.
export function validateAndSanitisePath(
  originalPath: string,
  propertyName: string,
  configFile: string): string {

  // Take a copy so we don't modify the original path, so we can still construct error messages
  let path = originalPath;

  // All paths are relative to the src root, so strip off leading slashes.
  while (path.charAt(0) === '/') {
    path = path.substring(1);
  }

  // Trailing ** are redundant, so strip them off
  if (path.endsWith('/**')) {
    path = path.substring(0, path.length - 2);
  }

  // An empty path is not allowed as it's meaningless
  if (path === '') {
    throw new Error(getConfigFilePropertyError(
      configFile,
      propertyName,
      '"' + originalPath + '" is not an invalid path. ' +
        'It is not necessary to include it, and it is not allowed to exclude it.'));
  }

  // Check for illegal uses of **
  if (path.match(pathStarsRegex)) {
    throw new Error(getConfigFilePropertyError(
      configFile,
      propertyName,
      '"' + originalPath + '" contains an invalid "**" wildcard. ' +
        'They must be immediately preceeded and followed by a slash as in "/**/", or come at the start or end.'));
  }

  // Check for other regex characters that we don't support.
  // Output a warning so the user knows, but otherwise continue normally.
  if (path.match(filterPatternCharactersRegex)) {
    core.warning(getConfigFilePropertyError(
      configFile,
      propertyName,
      '"' + originalPath + '" contains an unsupported character. ' +
        'The filter pattern characters ?, +, [, ], ! are not supported and will be matched literally.'));
  }

  // Ban any uses of backslash for now.
  // This may not play nicely with project layouts.
  // This restriction can be lifted later if we determine they are ok.
  if (path.indexOf('\\') !== -1) {
    throw new Error(getConfigFilePropertyError(
      configFile,
      propertyName,
      '"' + originalPath + '" contains an "\\" character. These are not allowed in filters. ' +
        'If running on windows we recommend using "/" instead for path filters.'));
  }

  return path;
}

// An undefined configFile in some of these functions indicates that
// the property was in a workflow file, not a config file

export function getNameInvalid(configFile: string): string {
  return getConfigFilePropertyError(configFile, NAME_PROPERTY, 'must be a non-empty string');
}

export function getDisableDefaultQueriesInvalid(configFile: string): string {
  return getConfigFilePropertyError(configFile, DISABLE_DEFAULT_QUERIES_PROPERTY, 'must be a boolean');
}

export function getQueriesInvalid(configFile: string): string {
  return getConfigFilePropertyError(configFile, QUERIES_PROPERTY, 'must be an array');
}

export function getQueryUsesInvalid(configFile: string | undefined, queryUses?: string): string {
  return getConfigFilePropertyError(
    configFile,
    QUERIES_PROPERTY + '.' + QUERIES_USES_PROPERTY,
    'must be a built-in suite (' + builtinSuites.join(' or ') +
    '), a relative path, or be of the form "owner/repo[/path]@ref"' +
    (queryUses !== undefined ? '\n Found: ' + queryUses : ''));
}

export function getPathsIgnoreInvalid(configFile: string): string {
  return getConfigFilePropertyError(configFile, PATHS_IGNORE_PROPERTY, 'must be an array of non-empty strings');
}

export function getPathsInvalid(configFile: string): string {
  return getConfigFilePropertyError(configFile, PATHS_PROPERTY, 'must be an array of non-empty strings');
}

export function getLocalPathOutsideOfRepository(configFile: string | undefined, localPath: string): string {
  return getConfigFilePropertyError(
    configFile,
    QUERIES_PROPERTY + '.' + QUERIES_USES_PROPERTY,
    'is invalid as the local path "' + localPath + '" is outside of the repository');
}

export function getLocalPathDoesNotExist(configFile: string | undefined, localPath: string): string {
  return getConfigFilePropertyError(
    configFile,
    QUERIES_PROPERTY + '.' + QUERIES_USES_PROPERTY,
    'is invalid as the local path "' + localPath + '" does not exist in the repository');
}

export function getConfigFileOutsideWorkspaceErrorMessage(configFile: string): string {
  return 'The configuration file "' + configFile + '" is outside of the workspace';
}

export function getConfigFileDoesNotExistErrorMessage(configFile: string): string {
  return 'The configuration file "' + configFile + '" does not exist';
}

export function getConfigFileRepoFormatInvalidMessage(configFile: string): string {
  let error = 'The configuration file "' + configFile + '" is not a supported remote file reference.';
  error += ' Expected format <owner>/<repository>/<file-path>@<ref>';

  return error;
}

export function getConfigFileFormatInvalidMessage(configFile: string): string {
  return 'The configuration file "' + configFile + '" could not be read';
}

export function getConfigFileDirectoryGivenMessage(configFile: string): string {
  return 'The configuration file "' + configFile + '" looks like a directory, not a file';
}

function getConfigFilePropertyError(configFile: string | undefined, property: string, error: string): string {
  if (configFile === undefined) {
    return 'The workflow property "' + property + '" is invalid: ' + error;
  } else {
    return 'The configuration file "' + configFile + '" is invalid: property "' + property + '" ' + error;
  }
}

export function getNoLanguagesError(): string {
  return "Did not detect any languages to analyze. " +
  "Please update input in workflow or check that GitHub detects the correct languages in your repository.";
}

export function getUnknownLanguagesError(languages: string[]): string {
  return "Did not recognise the following languages: " + languages.join(', ');
}

/**
 * Gets the set of languages in the current repository
 */
async function getLanguagesInRepo(): Promise<Language[]> {
  let repo_nwo = process.env['GITHUB_REPOSITORY']?.split("/");
  if (repo_nwo) {
    let owner = repo_nwo[0];
    let repo = repo_nwo[1];

    core.debug(`GitHub repo ${owner} ${repo}`);
    const response = await api.getActionsApiClient(true).repos.listLanguages({
      owner,
      repo
    });

    core.debug("Languages API response: " + JSON.stringify(response));

    // The GitHub API is going to return languages in order of popularity,
    // When we pick a language to autobuild we want to pick the most popular traced language
    // Since sets in javascript maintain insertion order, using a set here and then splatting it
    // into an array gives us an array of languages ordered by popularity
    let languages: Set<Language> = new Set();
    for (let lang of Object.keys(response.data)) {
      let parsedLang = parseLanguage(lang);
      if (parsedLang !== undefined) {
        languages.add(parsedLang);
      }
    }
    return [...languages];
  } else {
    return [];
  }
}

/**
 * Get the languages to analyse.
 *
 * The result is obtained from the action input parameter 'languages' if that
 * has been set, otherwise it is deduced as all languages in the repo that
 * can be analysed.
 *
 * If no languages could be detected from either the workflow or the repository
 * then throw an error.
 */
async function getLanguages(): Promise<Language[]> {

  // Obtain from action input 'languages' if set
  let languages = core.getInput('languages', { required: false })
    .split(',')
    .map(x => x.trim())
    .filter(x => x.length > 0);
  core.info("Languages from configuration: " + JSON.stringify(languages));

  if (languages.length === 0) {
    // Obtain languages as all languages in the repo that can be analysed
    languages = await getLanguagesInRepo();
    core.info("Automatically detected languages: " + JSON.stringify(languages));
  }

  // If the languages parameter was not given and no languages were
  // detected then fail here as this is a workflow configuration error.
  if (languages.length === 0) {
    throw new Error(getNoLanguagesError());
  }

  // Make sure they are supported
  const parsedLanguages: Language[] = [];
  const unknownLanguages: string[] = [];
  for (let language of languages) {
    const parsedLanguage = parseLanguage(language);
    if (parsedLanguage === undefined) {
      unknownLanguages.push(language);
    } else if (parsedLanguages.indexOf(parsedLanguage) === -1) {
      parsedLanguages.push(parsedLanguage);
    }
  }
  if (unknownLanguages.length > 0) {
    throw new Error(getUnknownLanguagesError(unknownLanguages));
  }

  return parsedLanguages;
}

/**
 * Returns true if queries were provided in the workflow file
 * (and thus added), otherwise false
 */
async function addQueriesFromWorkflowIfRequired(
  languages: string[],
  resultMap: { [language: string]: string[] },
  configFile?: string
): Promise<boolean> {
  const queryUses = core.getInput('queries');
  if (queryUses) {
    for (const query of queryUses.split(',')) {
      await parseQueryUses(languages, resultMap, query, configFile);
    }
    return true;
  }

  return false;
}

/**
 * Get the default config for when the user has not supplied one.
 */
export async function getDefaultConfig(tempDir: string, toolCacheDir: string, codeQL: CodeQL): Promise<Config> {
  const languages = await getLanguages();
  const queries = {};
<<<<<<< HEAD
  await addDefaultQueries(languages, queries);
  await addQueriesFromWorkflowIfRequired(languages, queries);

=======
  await addDefaultQueries(codeQL, languages, queries);
>>>>>>> bd54c20d
  return {
    languages: languages,
    queries: queries,
    pathsIgnore: [],
    paths: [],
    originalUserInput: {},
    tempDir,
    toolCacheDir,
    codeQLCmd: codeQL.getPath(),
  };
}

/**
 * Load the config from the given file.
 */
async function loadConfig(configFile: string, tempDir: string, toolCacheDir: string, codeQL: CodeQL): Promise<Config> {
  let parsedYAML: UserConfig;

  if (isLocal(configFile)) {
    // Treat the config file as relative to the workspace
    const workspacePath = util.getRequiredEnvParam('GITHUB_WORKSPACE');
    configFile = path.resolve(workspacePath, configFile);

    parsedYAML = getLocalConfig(configFile, workspacePath);
  } else {
    parsedYAML = await getRemoteConfig(configFile);
  }

  // Validate that the 'name' property is syntactically correct,
  // even though we don't use the value yet.
  if (NAME_PROPERTY in parsedYAML) {
    if (typeof parsedYAML[NAME_PROPERTY] !== "string") {
      throw new Error(getNameInvalid(configFile));
    }
    if (parsedYAML[NAME_PROPERTY]!.length === 0) {
      throw new Error(getNameInvalid(configFile));
    }
  }

  const languages = await getLanguages();

  const queries = {};
  const pathsIgnore: string[] = [];
  const paths: string[] = [];

  let disableDefaultQueries = false;
  if (DISABLE_DEFAULT_QUERIES_PROPERTY in parsedYAML) {
    if (typeof parsedYAML[DISABLE_DEFAULT_QUERIES_PROPERTY] !== "boolean") {
      throw new Error(getDisableDefaultQueriesInvalid(configFile));
    }
    disableDefaultQueries = parsedYAML[DISABLE_DEFAULT_QUERIES_PROPERTY]!;
  }
  if (!disableDefaultQueries) {
    await addDefaultQueries(codeQL, languages, queries);
  }

  // If queries were provided using `with` in the action configuration,
  // they should take precedence over the queries in the config file
  const addedQueriesFromAction = await addQueriesFromWorkflowIfRequired(languages, queries, configFile);
  if (!addedQueriesFromAction && QUERIES_PROPERTY in parsedYAML) {
    if (!(parsedYAML[QUERIES_PROPERTY] instanceof Array)) {
      throw new Error(getQueriesInvalid(configFile));
    }
    for (const query of parsedYAML[QUERIES_PROPERTY]!) {
      if (!(QUERIES_USES_PROPERTY in query) || typeof query[QUERIES_USES_PROPERTY] !== "string") {
        throw new Error(getQueryUsesInvalid(configFile));
      }
<<<<<<< HEAD
      await parseQueryUses(languages, queries, query[QUERIES_USES_PROPERTY], configFile);
=======
      await parseQueryUses(configFile, languages, codeQL, queries, query[QUERIES_USES_PROPERTY], tempDir);
>>>>>>> bd54c20d
    }
  }

  if (PATHS_IGNORE_PROPERTY in parsedYAML) {
    if (!(parsedYAML[PATHS_IGNORE_PROPERTY] instanceof Array)) {
      throw new Error(getPathsIgnoreInvalid(configFile));
    }
    parsedYAML[PATHS_IGNORE_PROPERTY]!.forEach(path => {
      if (typeof path !== "string" || path === '') {
        throw new Error(getPathsIgnoreInvalid(configFile));
      }
      pathsIgnore.push(validateAndSanitisePath(path, PATHS_IGNORE_PROPERTY, configFile));
    });
  }

  if (PATHS_PROPERTY in parsedYAML) {
    if (!(parsedYAML[PATHS_PROPERTY] instanceof Array)) {
      throw new Error(getPathsInvalid(configFile));
    }
    parsedYAML[PATHS_PROPERTY]!.forEach(path => {
      if (typeof path !== "string" || path === '') {
        throw new Error(getPathsInvalid(configFile));
      }
      paths.push(validateAndSanitisePath(path, PATHS_PROPERTY, configFile));
    });
  }

  // The list of queries should not be empty for any language. If it is then
  // it is a user configuration error.
  for (const language of languages) {
    if (queries[language] === undefined || queries[language].length === 0) {
      throw new Error(`Did not detect any queries to run for ${language}. ` +
          "Please make sure that the default queries are enabled, or you are specifying queries to run.");
    }
  }

  return {
    languages,
    queries,
    pathsIgnore,
    paths,
    originalUserInput: parsedYAML,
    tempDir,
    toolCacheDir,
    codeQLCmd: codeQL.getPath(),
  };
}

/**
 * Load and return the config.
 *
 * This will parse the config from the user input if present, or generate
 * a default config. The parsed config is then stored to a known location.
 */
export async function initConfig(tempDir: string, toolCacheDir: string, codeQL: CodeQL): Promise<Config> {
  const configFile = core.getInput('config-file');
  let config: Config;

  // If no config file was provided create an empty one
  if (configFile === '') {
    core.debug('No configuration file was provided');
    config = await getDefaultConfig(tempDir, toolCacheDir, codeQL);
  } else {
    config = await loadConfig(configFile, tempDir, toolCacheDir, codeQL);
  }

  // Save the config so we can easily access it again in the future
  await saveConfig(config);
  return config;
}

function isLocal(configPath: string): boolean {
  // If the path starts with ./, look locally
  if (configPath.indexOf("./") === 0) {
    return true;
  }

  return (configPath.indexOf("@") === -1);
}

function getLocalConfig(configFile: string, workspacePath: string): UserConfig {
  // Error if the config file is now outside of the workspace
  if (!(configFile + path.sep).startsWith(workspacePath + path.sep)) {
    throw new Error(getConfigFileOutsideWorkspaceErrorMessage(configFile));
  }

  // Error if the file does not exist
  if (!fs.existsSync(configFile)) {
    throw new Error(getConfigFileDoesNotExistErrorMessage(configFile));
  }

  return yaml.safeLoad(fs.readFileSync(configFile, 'utf8'));
}

async function getRemoteConfig(configFile: string): Promise<UserConfig> {
  // retrieve the various parts of the config location, and ensure they're present
  const format = new RegExp('(?<owner>[^/]+)/(?<repo>[^/]+)/(?<path>[^@]+)@(?<ref>.*)');
  const pieces = format.exec(configFile);
  // 5 = 4 groups + the whole expression
  if (pieces === null || pieces.groups === undefined || pieces.length < 5) {
    throw new Error(getConfigFileRepoFormatInvalidMessage(configFile));
  }

  const response = await api.getActionsApiClient(true).repos.getContents({
    owner: pieces.groups.owner,
    repo: pieces.groups.repo,
    path: pieces.groups.path,
    ref: pieces.groups.ref,
  });

  let fileContents: string;
  if ("content" in response.data && response.data.content !== undefined) {
    fileContents = response.data.content;
  } else if (Array.isArray(response.data)) {
    throw new Error(getConfigFileDirectoryGivenMessage(configFile));
  } else {
    throw new Error(getConfigFileFormatInvalidMessage(configFile));
  }

  return yaml.safeLoad(Buffer.from(fileContents, 'base64').toString('binary'));
}

/**
 * Get the file path where the parsed config will be stored.
 */
export function getPathToParsedConfigFile(tempDir: string): string {
  return path.join(tempDir, 'config');
}

/**
 * Store the given config to the path returned from getPathToParsedConfigFile.
 */
async function saveConfig(config: Config) {
  const configString = JSON.stringify(config);
  const configFile = getPathToParsedConfigFile(config.tempDir);
  fs.mkdirSync(path.dirname(configFile), { recursive: true });
  fs.writeFileSync(configFile, configString, 'utf8');
  core.debug('Saved config:');
  core.debug(configString);
}

/**
 * Get the config.
 *
 * If this is the first time in a workflow that this is being called then
 * this will parse the config from the user input. The parsed config is then
 * stored to a known location. On the second and further calls, this will
 * return the contents of the parsed config from the known location.
 */
export async function getConfig(tempDir: string): Promise<Config> {
  const configFile = getPathToParsedConfigFile(tempDir);
  if (!fs.existsSync(configFile)) {
    throw new Error("Config file could not be found at expected location. Has the 'init' action been called?");
  }
  const configString = fs.readFileSync(configFile, 'utf8');
  core.debug('Loaded config:');
  core.debug(configString);
  return JSON.parse(configString);
}<|MERGE_RESOLUTION|>--- conflicted
+++ resolved
@@ -179,11 +179,7 @@
  * Retrieve the set of queries at localQueryPath and add them to resultMap.
  */
 async function addLocalQueries(
-<<<<<<< HEAD
-=======
-  configFile: string,
   codeQL: CodeQL,
->>>>>>> bd54c20d
   resultMap: { [language: string]: string[] },
   localQueryPath: string,
   configFile?: string) {
@@ -215,17 +211,13 @@
 /**
  * Retrieve the set of queries at the referenced remote repo and add them to resultMap.
  */
-<<<<<<< HEAD
-async function addRemoteQueries(resultMap: { [language: string]: string[] }, queryUses: string, configFile?: string) {
-=======
 async function addRemoteQueries(
-  configFile: string,
   codeQL: CodeQL,
   resultMap: { [language: string]: string[] },
   queryUses: string,
-  tempDir: string) {
-
->>>>>>> bd54c20d
+  tempDir: string,
+  configFile?: string) {
+
   let tok = queryUses.split('@');
   if (tok.length !== 2) {
     throw new Error(getQueryUsesInvalid(configFile, queryUses));
@@ -269,11 +261,8 @@
   codeQL: CodeQL,
   resultMap: { [language: string]: string[] },
   queryUses: string,
-<<<<<<< HEAD
+  tempDir: string,
   configFile?: string) {
-=======
-  tempDir: string) {
->>>>>>> bd54c20d
 
   queryUses = queryUses.trim();
   if (queryUses === "") {
@@ -282,30 +271,18 @@
 
   // Check for the local path case before we start trying to parse the repository name
   if (queryUses.startsWith("./")) {
-<<<<<<< HEAD
-    await addLocalQueries(resultMap, queryUses.slice(2), configFile);
-=======
-    await addLocalQueries(configFile, codeQL, resultMap, queryUses.slice(2));
->>>>>>> bd54c20d
+    await addLocalQueries(codeQL, resultMap, queryUses.slice(2), configFile);
     return;
   }
 
   // Check for one of the builtin suites
   if (queryUses.indexOf('/') === -1 && queryUses.indexOf('@') === -1) {
-<<<<<<< HEAD
-    await addBuiltinSuiteQueries(languages, resultMap, queryUses, configFile);
-=======
-    await addBuiltinSuiteQueries(configFile, languages, codeQL, resultMap, queryUses);
->>>>>>> bd54c20d
+    await addBuiltinSuiteQueries(languages, codeQL, resultMap, queryUses, configFile);
     return;
   }
 
   // Otherwise, must be a reference to another repo
-<<<<<<< HEAD
-  await addRemoteQueries(resultMap, queryUses, configFile);
-=======
-  await addRemoteQueries(configFile, codeQL, resultMap, queryUses, tempDir);
->>>>>>> bd54c20d
+  await addRemoteQueries(codeQL, resultMap, queryUses, tempDir, configFile);
 }
 
 // Regex validating stars in paths or paths-ignore entries.
@@ -553,14 +530,16 @@
  * (and thus added), otherwise false
  */
 async function addQueriesFromWorkflowIfRequired(
+  codeQL: CodeQL,
   languages: string[],
   resultMap: { [language: string]: string[] },
+  tempDir: string,
   configFile?: string
 ): Promise<boolean> {
   const queryUses = core.getInput('queries');
   if (queryUses) {
     for (const query of queryUses.split(',')) {
-      await parseQueryUses(languages, resultMap, query, configFile);
+      await parseQueryUses(languages, codeQL, resultMap, query, tempDir, configFile);
     }
     return true;
   }
@@ -574,13 +553,9 @@
 export async function getDefaultConfig(tempDir: string, toolCacheDir: string, codeQL: CodeQL): Promise<Config> {
   const languages = await getLanguages();
   const queries = {};
-<<<<<<< HEAD
-  await addDefaultQueries(languages, queries);
-  await addQueriesFromWorkflowIfRequired(languages, queries);
-
-=======
   await addDefaultQueries(codeQL, languages, queries);
->>>>>>> bd54c20d
+  await addQueriesFromWorkflowIfRequired(codeQL, languages, queries, tempDir);
+
   return {
     languages: languages,
     queries: queries,
@@ -639,7 +614,9 @@
 
   // If queries were provided using `with` in the action configuration,
   // they should take precedence over the queries in the config file
-  const addedQueriesFromAction = await addQueriesFromWorkflowIfRequired(languages, queries, configFile);
+  const addedQueriesFromAction = await addQueriesFromWorkflowIfRequired(
+    codeQL, languages, queries, tempDir, configFile
+  );
   if (!addedQueriesFromAction && QUERIES_PROPERTY in parsedYAML) {
     if (!(parsedYAML[QUERIES_PROPERTY] instanceof Array)) {
       throw new Error(getQueriesInvalid(configFile));
@@ -648,11 +625,7 @@
       if (!(QUERIES_USES_PROPERTY in query) || typeof query[QUERIES_USES_PROPERTY] !== "string") {
         throw new Error(getQueryUsesInvalid(configFile));
       }
-<<<<<<< HEAD
-      await parseQueryUses(languages, queries, query[QUERIES_USES_PROPERTY], configFile);
-=======
-      await parseQueryUses(configFile, languages, codeQL, queries, query[QUERIES_USES_PROPERTY], tempDir);
->>>>>>> bd54c20d
+      await parseQueryUses(languages, codeQL, queries, query[QUERIES_USES_PROPERTY], tempDir, configFile);
     }
   }
 
