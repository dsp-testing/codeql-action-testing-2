name: Update Supported Enterprise Server Versions

on:
  schedule:
    - cron: "0 0 * * *"

jobs:
  update-supported-enterprise-server-versions:
<<<<<<< HEAD
    timeout-minutes: 45
=======
    name: Update Supported Enterprise Server Versions
    timeout-minutes: 30
>>>>>>> 1d81ec48
    runs-on: ubuntu-latest
    if: ${{ github.repository == 'github/codeql-action' }}

    steps:
      - name: Setup Python
        uses: actions/setup-python@v2
        with:
          python-version: "3.7"
      - name: Checkout CodeQL Action
        uses: actions/checkout@v2
      - name: Checkout Enterprise Releases
        uses: actions/checkout@v2
        with:
          repository: github/enterprise-releases
          ssh-key: ${{ secrets.ENTERPRISE_RELEASES_SSH_KEY }}
          path: ${{ github.workspace }}/enterprise-releases/
      - name: Update Supported Enterprise Server Versions
        run: |
          cd ./.github/workflows/update-supported-enterprise-server-versions/
          python3 -m pip install pipenv
          pipenv install
          pipenv run ./update.py
          rm --recursive "$ENTERPRISE_RELEASES_PATH"
          npm run build
        env:
          ENTERPRISE_RELEASES_PATH: ${{ github.workspace }}/enterprise-releases/
      - name: Commit Changes
        uses: peter-evans/create-pull-request@c7f493a8000b8aeb17a1332e326ba76b57cb83eb # v3.4.1
        with:
          commit-message: Update supported GitHub Enterprise Server versions.
          title: Update supported GitHub Enterprise Server versions.
          body: ""
          author: GitHub <noreply@github.com>
          branch: update-supported-enterprise-server-versions
          draft: true
        env:
          GITHUB_TOKEN: ${{ secrets.GITHUB_TOKEN }}<|MERGE_RESOLUTION|>--- conflicted
+++ resolved
@@ -6,12 +6,8 @@
 
 jobs:
   update-supported-enterprise-server-versions:
-<<<<<<< HEAD
+    name: Update Supported Enterprise Server Versions
     timeout-minutes: 45
-=======
-    name: Update Supported Enterprise Server Versions
-    timeout-minutes: 30
->>>>>>> 1d81ec48
     runs-on: ubuntu-latest
     if: ${{ github.repository == 'github/codeql-action' }}
 
